--- conflicted
+++ resolved
@@ -46,7 +46,7 @@
         self.energysystem.entities = []
         backup = {}
         for klass in [ source.FixedSource, transformer.Simple,
-                       transformer.Storage, transformer.PostHeating]:
+                       transformer.Storage, transformer.TwoInputsOneOutput]:
             backup[klass] = {}
             for option in klass.optimization_options:
                 backup[klass][option] = klass.optimization_options[option]
@@ -116,21 +116,15 @@
                            crf=0.08)
 
         self.compare_lp_files(self.energysystem, "source_fixed.lp")
-
         source.FixedSource.optimization_options['investment'] = True
         self.compare_lp_files(self.energysystem, "source_fixed_invest.lp")
 
     def test_storage(self):
         pass
 
-<<<<<<< HEAD
     def test_two_inputs_one_output(self):
-        self.energysystem.entities = []
-=======
-    def test_postheating_invest(self):
-
-        transformer.PostHeating.optimization_options['investment'] = True
->>>>>>> 51aa2bda
+        TIOO = transformer.TwoInputsOneOutput
+        TIOO.optimization_options['investment'] = True
 
         btest = HeatBus(
             uid="bus_test",
@@ -165,12 +159,7 @@
         self.compare_lp_files(self.energysystem,
                               "two_inputs_one_output_invest.lp")
 
-<<<<<<< HEAD
-        transformer.TwoInputsOneOutput.optimization_options.update(
-            {'investment': False})
-=======
-        transformer.PostHeating.optimization_options['investment'] = False
->>>>>>> 51aa2bda
+        TIOO.optimization_options['investment'] = False
 
         postheat.in_max = [777, 888]
         self.compare_lp_files(self.energysystem,
