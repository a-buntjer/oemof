from difflib import unified_diff
import logging
import os.path as ospath
import re

from nose.tools import eq_, assert_raises
import pandas as pd

import oemof.solph as solph

from oemof.tools import helpers

logging.disable(logging.INFO)


class Constraint_Tests:

    @classmethod
    def setup_class(self):
        self.objective_pattern = re.compile("^objective.*(?=s\.t\.)",
                                            re.DOTALL | re.MULTILINE)

        self.date_time_index = pd.date_range('1/1/2012', periods=3, freq='H')

        self.tmppath = helpers.extend_basic_path('tmp')
        logging.info(self.tmppath)

    def setup(self):
        self.energysystem = solph.EnergySystem(groupings=solph.GROUPINGS,
                                               timeindex=self.date_time_index)

    def get_om(self):
        return solph.Model(self.energysystem,
                           timeindex=self.energysystem.timeindex)

    def compare_lp_files(self, filename, ignored=None, my_om=None):
        if my_om is None:
            om = self.get_om()
        else:
            om = my_om
        tmp_filename = filename.replace('.lp', '') + '_tmp.lp'
        new_filename = ospath.join(self.tmppath, tmp_filename)
        om.write(new_filename, io_options={'symbolic_solver_labels': True})
        logging.info("Comparing with file: {0}".format(filename))
        with open(ospath.join(self.tmppath, tmp_filename)) as generated_file:
            with open(ospath.join(ospath.dirname(ospath.realpath(__file__)),
                                  "lp_files",
                                  filename)) as expected_file:

                def chop_trailing_whitespace(lines):
                    return [re.sub("\s*$", '', l) for l in lines]

                def remove(pattern, lines):
                    if not pattern:
                        return lines
                    return re.subn(pattern, "",
                                   "\n".join(lines))[0].split("\n")

                expected = remove(ignored,
                                  chop_trailing_whitespace(
                                      expected_file.readlines()))
                generated = remove(ignored,
                                   chop_trailing_whitespace(
                                       generated_file.readlines()))
                eq_(generated, expected,
                    "Failed matching expected with generated lp file:\n" +
                    "\n".join(unified_diff(expected, generated,
                                           fromfile=ospath.relpath(
                                               expected_file.name),
                                           tofile=ospath.basename(
                                               generated_file.name),
                                           lineterm="")))

    def test_linear_transformer(self):
        """Constraint test of a LinearTransformer without Investment.
        """
        bgas = solph.Bus(label='gas')

        bel = solph.Bus(label='electricity')

        solph.Transformer(
            label='powerplantGas',
            inputs={bgas: solph.Flow()},
            outputs={bel: solph.Flow(nominal_value=10e10, variable_costs=50)},
            conversion_factors={bel: 0.58})

        self.compare_lp_files('linear_transformer.lp')

    def test_linear_transformer_invest(self):
        """Constraint test of a LinearTransformer with Investment.
        """

        bgas = solph.Bus(label='gas')

        bel = solph.Bus(label='electricity')

        solph.Transformer(
            label='powerplant_gas',
            inputs={bgas: solph.Flow()},
            outputs={bel: solph.Flow(variable_costs=50,
                                     investment=solph.Investment(maximum=1000,
                                                                 ep_costs=20))
                     },
            conversion_factors={bel: 0.58})

        self.compare_lp_files('linear_transformer_invest.lp')

    def test_max_source_min_sink(self):
        """
        """
        bel = solph.Bus(label='electricityBus')

        solph.Source(label='wind', outputs={
            bel: solph.Flow(nominal_value=54, max=(.85, .95, .61))})

        solph.Sink(label='minDemand', inputs={bel: solph.Flow(
            nominal_value=54, min=(.84, .94, .59), variable_costs=14)})

        self.compare_lp_files('max_source_min_sink.lp')

    def test_fixed_source_variable_sink(self):
        """Constraint test with a fixed source and a variable sink.
        """

        bel = solph.Bus(label='electricityBus')

        solph.Source(label='wind', outputs={bel: solph.Flow(
            actual_value=[.43, .72, .29], nominal_value=10e5, fixed=True,
            fixed_costs=20)})

        solph.Sink(label='excess', inputs={bel: solph.Flow(variable_costs=40)})

        self.compare_lp_files('fixed_source_variable_sink.lp')

    def test_fixed_source_invest_sink(self):
        """ Wrong constraints for fixed source + invest sink w. `summed_max`.
        """

        bel = solph.Bus(label='electricityBus')

        solph.Source(label='wind', outputs={bel: solph.Flow(
            actual_value=[12, 16, 14], nominal_value=1000000, fixed=True,
            fixed_costs=20)})

        solph.Sink(label='excess', inputs={bel: solph.Flow(
            summed_max=2.3, variable_costs=25, max=0.8,
            investment=solph.Investment(ep_costs=500, maximum=10e5))})

        self.compare_lp_files('fixed_source_invest_sink.lp')

    def test_invest_source_fixed_sink(self):
        """Constraint test with a fixed sink and a dispatch invest source.
        """

        bel = solph.Bus(label='electricityBus')

        solph.Source(label='pv', outputs={bel: solph.Flow(
            max=[45, 83, 65], fixed_costs=20, variable_costs=13,
            investment=solph.Investment(ep_costs=123))})

        solph.Sink(label='excess', inputs={bel: solph.Flow(
            actual_value=[.5, .8, .3], nominal_value=10e4, fixed=True)})

        self.compare_lp_files('invest_source_fixed_sink.lp')

    def test_storage(self):
        """
        """
        bel = solph.Bus(label='electricityBus')

        solph.components.GenericStorage(
            label='storage',
            inputs={bel: solph.Flow(variable_costs=56)},
            outputs={bel: solph.Flow(variable_costs=24)},
            nominal_capacity=10e4,
            capacity_loss=0.13,
            nominal_input_capacity_ratio=1/6,
            nominal_output_capacity_ratio=1/6,
            inflow_conversion_factor=0.97,
            outflow_conversion_factor=0.86,
            fixed_costs=35)

        self.compare_lp_files('storage.lp')

    def test_storage_invest(self):
        """
        """
        bel = solph.Bus(label='electricityBus')

        solph.components.GenericStorage(
            label='storage',
            inputs={bel: solph.Flow(variable_costs=56)},
            outputs={bel: solph.Flow(variable_costs=24)},
            nominal_capacity=None,
            capacity_loss=0.13,
            capacity_max=0.9,
            capacity_min=0.1,
            nominal_input_capacity_ratio=1 / 6,
            nominal_output_capacity_ratio=1 / 6,
            inflow_conversion_factor=0.97,
            outflow_conversion_factor=0.86,
            fixed_costs=35,
            investment=solph.Investment(ep_costs=145, maximum=234))

        self.compare_lp_files('storage_invest.lp')

    def test_transformer(self):
        """Constraint test of a LinearN1Transformer without Investment.
        """
        bgas = solph.Bus(label='gasBus')
        bbms = solph.Bus(label='biomassBus')
        bel = solph.Bus(label='electricityBus')
        bth = solph.Bus(label='thermalBus')

        solph.Transformer(
            label='powerplantGasCoal',
            inputs={bbms: solph.Flow(), bgas: solph.Flow()},
            outputs={bel: solph.Flow(variable_costs=50),
                     bth: solph.Flow(nominal_value=5e10, variable_costs=20)},
            conversion_factors={bgas: 0.4, bbms: 0.1,
                                bel: 0.3, bth: 0.5})

        self.compare_lp_files('transformer.lp')

    def test_transformer_invest(self):
        """Constraint test of a LinearN1Transformer with Investment.
        """

        bgas = solph.Bus(label='gasBus')
        bcoal = solph.Bus(label='coalBus')
        bel = solph.Bus(label='electricityBus')
        bth = solph.Bus(label='thermalBus')

        solph.Transformer(
            label='powerplant_gas_coal',
            inputs={bgas: solph.Flow(), bcoal: solph.Flow()},
            outputs={bel: solph.Flow(variable_costs=50,
                                     investment=solph.Investment(maximum=1000,
                                                                 ep_costs=20)),
                     bth: solph.Flow(variable_costs=20)
                     },
            conversion_factors={bgas: 0.58, bcoal: 0.2,
                                bel: 0.3, bth: 0.5})

        self.compare_lp_files('transformer_invest.lp')

    def test_linear_transformer_chp(self):
        """Constraint test of a LinearTransformer without Investment (two outputs).
        """
        bgas = solph.Bus(label='gasBus')
        bheat = solph.Bus(label='heatBus')
        bel = solph.Bus(label='electricityBus')

        solph.Transformer(
            label='CHPpowerplantGas',
            inputs={bgas: solph.Flow(nominal_value=10e10, variable_costs=50)},
            outputs={bel: solph.Flow(), bheat: solph.Flow()},
            conversion_factors={bel: 0.4, bheat: 0.5})

        self.compare_lp_files('linear_transformer_chp.lp')

    def test_linear_transformer_chp_invest(self):
        """Constraint test of a LinearTransformer with Investment (two outputs).
        """

        bgas = solph.Bus(label='gasBus')
        bheat = solph.Bus(label='heatBus')
        bel = solph.Bus(label='electricityBus')

        solph.Transformer(
            label='chp_powerplant_gas',
            inputs={bgas: solph.Flow(variable_costs=50,
                                     investment=solph.Investment(maximum=1000,
                                                                 ep_costs=20))
                    },
            outputs={bel: solph.Flow(), bheat: solph.Flow()},
            conversion_factors={bel: 0.4, bheat: 0.5})

        self.compare_lp_files('linear_transformer_chp_invest.lp')

    def test_variable_chp(self):
        """
        """
        bel = solph.Bus(label='electricityBus')
        bth = solph.Bus(label='heatBus')
        bgas = solph.Bus(label='commodityBus')

        solph.components.ExtractionTurbineCHP(
            label='variable_chp_gas',
            inputs={bgas: solph.Flow(nominal_value=100)},
            outputs={bel: solph.Flow(), bth: solph.Flow()},
            conversion_factors={bel: 0.3, bth: 0.5},
            conversion_factor_full_condensation={bel: 0.5})

        self.compare_lp_files('variable_chp.lp')

    def test_emission_constraints(self):
        """
        """
        bel = solph.Bus(label='electricityBus')

        solph.Source(label='source1', outputs={bel: solph.Flow(
            nominal_value=100, emission=0.5)})
        solph.Source(label='source2', outputs={bel: solph.Flow(
            nominal_value=100, emission=0.8)})

        # Should be ignored because the emission attribute is not defined.
        solph.Source(label='source3', outputs={bel: solph.Flow(
            nominal_value=100)})

        om = self.get_om()

        solph.constraints.emission_limit(om, limit=777)

        self.compare_lp_files('emission_limit.lp', my_om=om)

    def test_flow_without_emission_for_emission_constraint(self):
        """
        """
        def define_emission_limit():
            bel = solph.Bus(label='electricityBus')
            solph.Source(label='source1', outputs={bel: solph.Flow(
                nominal_value=100, emission=0.8)})
            solph.Source(label='source2', outputs={bel: solph.Flow(
                nominal_value=100)})
            om = self.get_om()
            solph.constraints.emission_limit(om, om.flows, limit=777)
        assert_raises(ValueError, define_emission_limit)

    def test_flow_without_emission_for_emission_constraint_no_error(self):
        """
        """
        bel = solph.Bus(label='electricityBus')
        solph.Source(label='source1', outputs={bel: solph.Flow(
            nominal_value=100, emission=0.8)})
        solph.Source(label='source2', outputs={bel: solph.Flow(
            nominal_value=100)})
        om = self.get_om()
        solph.constraints.emission_limit(om, limit=777)

<<<<<<< HEAD
    def test_gradient(self):
        """
        """
        bel = solph.Bus(label='electricityBus')

        solph.Source(label='powerplant', outputs={bel: solph.Flow(
            nominal_value=999, variable_costs=23,
            positive_gradient={'ub': 0.03, 'costs': 7},
            negative_gradient={'ub': 0.05, 'costs': 8})})

        self.compare_lp_files('source_with_gradient.lp')
=======
    def test_equate_variables_constraint(self):
        """Testing the equate_variables function in the constraint module.
        """
        bus1 = solph.Bus(label='Bus1')
        storage = solph.components.GenericStorage(
            label='storage',
            inputs={bus1: solph.Flow()},
            outputs={bus1: solph.Flow()},
            investment=solph.Investment(ep_costs=145))
        sink = solph.Sink(label='Sink', inputs={bus1: solph.Flow(
            investment=solph.Investment(ep_costs=500))})
        source = solph.Source(label='Source', outputs={bus1: solph.Flow(
            investment=solph.Investment(ep_costs=123))})
        om = self.get_om()
        solph.constraints.equate_variables(
            om, om.InvestmentFlow.invest[source, bus1],
            om.InvestmentFlow.invest[bus1, sink], 2)
        solph.constraints.equate_variables(
            om, om.InvestmentFlow.invest[source, bus1],
            om.GenericInvestmentStorageBlock.invest[storage])

        self.compare_lp_files('connect_investment.lp', my_om=om)
>>>>>>> b5e4ced1
<|MERGE_RESOLUTION|>--- conflicted
+++ resolved
@@ -338,19 +338,6 @@
         om = self.get_om()
         solph.constraints.emission_limit(om, limit=777)
 
-<<<<<<< HEAD
-    def test_gradient(self):
-        """
-        """
-        bel = solph.Bus(label='electricityBus')
-
-        solph.Source(label='powerplant', outputs={bel: solph.Flow(
-            nominal_value=999, variable_costs=23,
-            positive_gradient={'ub': 0.03, 'costs': 7},
-            negative_gradient={'ub': 0.05, 'costs': 8})})
-
-        self.compare_lp_files('source_with_gradient.lp')
-=======
     def test_equate_variables_constraint(self):
         """Testing the equate_variables function in the constraint module.
         """
@@ -373,4 +360,15 @@
             om.GenericInvestmentStorageBlock.invest[storage])
 
         self.compare_lp_files('connect_investment.lp', my_om=om)
->>>>>>> b5e4ced1
+
+    def test_gradient(self):
+        """
+        """
+        bel = solph.Bus(label='electricityBus')
+
+        solph.Source(label='powerplant', outputs={bel: solph.Flow(
+            nominal_value=999, variable_costs=23,
+            positive_gradient={'ub': 0.03, 'costs': 7},
+            negative_gradient={'ub': 0.05, 'costs': 8})})
+
+        self.compare_lp_files('source_with_gradient.lp')