--- conflicted
+++ resolved
@@ -13,11 +13,7 @@
 import oemof.solph as solph
 
 from oemof.solph import (Bus, Source, Sink, Flow, LinearTransformer, Storage,
-<<<<<<< HEAD
-                         LinearN1Transformer)
-=======
-                         VariableFractionTransformer)
->>>>>>> c7d0cdfc
+                         LinearN1Transformer, VariableFractionTransformer)
 from oemof.tools import helpers
 
 logging.disable(logging.INFO)
@@ -57,7 +53,8 @@
                 def remove(pattern, lines):
                     if not pattern:
                         return lines
-                    return re.subn(pattern, "", "\n".join(lines))[0].split("\n")
+                    return re.subn(pattern, "",
+                                   "\n".join(lines))[0].split("\n")
 
                 expected = remove(ignored,
                                   chop_trailing_whitespace(
@@ -101,7 +98,8 @@
             label='powerplant_gas',
             inputs={bgas: Flow()},
             outputs={bel: Flow(variable_costs=50,
-                               investment=Investment(maximum=1000, ep_costs=20))
+                               investment=Investment(maximum=1000,
+                                                     ep_costs=20))
                      },
             conversion_factors={bel: 0.58})
 
@@ -206,7 +204,6 @@
 
         self.compare_lp_files('storage_invest.lp')
 
-<<<<<<< HEAD
     def test_linear_n1transformer(self):
         """Constraint test of a LinearN1Transformer without Investment.
         """
@@ -234,7 +231,8 @@
             label='powerplant_gas_coal',
             inputs={bgas: Flow(), bcoal: Flow()},
             outputs={bel: Flow(variable_costs=50,
-                               investment=Investment(maximum=1000, ep_costs=20))
+                               investment=Investment(maximum=1000,
+                                                     ep_costs=20))
                      },
             conversion_factors={bgas: 0.58, bcoal: 0.2})
 
@@ -267,13 +265,14 @@
         LinearTransformer(
             label='chp_powerplant_gas',
             inputs={bgas: Flow(variable_costs=50,
-                               investment=Investment(maximum=1000, ep_costs=20))
+                               investment=Investment(maximum=1000,
+                                                     ep_costs=20))
                     },
             outputs={bel: Flow(), bheat: Flow()},
             conversion_factors={bel: 0.4, bheat: 0.5})
 
         self.compare_lp_files('linear_transformer_chp_invest.lp')
-=======
+
     def test_variable_chp(self):
         """
         """
@@ -288,5 +287,4 @@
             conversion_factors={bel: 0.3, bth: 0.5},
             conversion_factor_single_flow={bel: 0.5})
 
-        self.compare_lp_files('variable_chp.lp')
->>>>>>> c7d0cdfc
+        self.compare_lp_files('variable_chp.lp')