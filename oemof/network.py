# -*- coding: utf-8 -*-

"""This package (along with its subpackages) contains the classes used to model
energy systems. An energy system is modelled as a graph/network of entities
with very specific constraints on which types of entities are allowed to be
connected.

This file is part of project oemof (github.com/oemof/oemof). It's copyrighted
by the contributors recorded in the version control history of the file,
available from its original location oemof/oemof/network.py

SPDX-License-Identifier: GPL-3.0-or-later
"""

from collections import (namedtuple as NT, Mapping, MutableMapping as MM,
                         UserDict as UD)
from contextlib import contextmanager
from functools import total_ordering
from weakref import WeakKeyDictionary as WeKeDi, WeakSet as WeSe

# TODO:
#
#   * Only allow setting a Node's label if `_delay_registration_` is active
#     and/or the node is not yet registered.
#   * Only allow setting an Edge's input/output if it is None
#   * Document the `register` method. Maybe also document the
#     `_delay_registration_` attribute and make it official. This could also be
#     a good chance to finally use `blinker` to put an event on
#     `_delay_registration_` for deletion/assignment to trigger registration.
#     I always had the hunch that using blinker could help to straighten out
#     that delayed auto registration hack via partial functions. Maybe this
#     could be a good starting point for this.
#   * Finally get rid of `Entity`.
#


class Inputs(MM):
    """ A special helper to map `n1.inputs[n2]` to `n2.outputs[n1]`.
    """
    def __init__(self, target):
        self.target = target

    def __getitem__(self, key):
        return key.outputs.__getitem__(self.target)

    def __delitem__(self, key):
        return key.outputs.__delitem__(self.target)

    def __setitem__(self, key, value):
        return key.outputs.__setitem__(self.target, value)

    def __iter__(self):
        return iter(self.target._in_edges)

    def __len__(self):
        return self.target._in_edges.__len__()

    def __repr__(self):
        return repr("<{0.__module__}.{0.__name__}: {1!r}>"
                    .format(type(self), dict(self)))


class Outputs(UD):
    """ Helper that intercepts modifications to update `Inputs` symmetrically.
    """
    def __init__(self, source):
        self.source = source
        super().__init__()

    def __delitem__(self, key):
        key._in_edges.remove(self.source)
        return super().__delitem__(key)

    def __setitem__(self, key, value):
        key._in_edges.add(self.source)
        return super().__setitem__(key, value)


@total_ordering
class Node:
    """ Represents a Node in an energy system graph.

    Abstract superclass of the two general types of nodes of an energy system
    graph, collecting attributes and operations common to all types of nodes.
    Users should neither instantiate nor subclass this, but use
    :class:`Component`, :class:`Bus`, :class:`Edge` or one of their subclasses
    instead.

    .. role:: python(code)
      :language: python

    Parameters
    ----------
    label: `hashable`, optional
        Used as the string representation of this node. If this parameter is
        not an instance of :class:`str` it will be converted to a string and
        the result will be used as this node's :attr:`label`, which should be
        unique with respect to the other nodes in the energy system graph this
        node belongs to. If this parameter is not supplied, the string
        representation of this node will instead be generated based on this
        nodes `class` and `id`.
    inputs: list or dict, optional
        Either a list of this nodes' input nodes or a dictionary mapping input
        nodes to corresponding inflows (i.e. input values).
    outputs: list or dict, optional
        Either a list of this nodes' output nodes or a dictionary mapping
        output nodes to corresponding outflows (i.e. output values).

    Attributes
    ----------
    __slots__: str or iterable of str
        See the Python documentation on `__slots__
        <https://docs.python.org/3/reference/datamodel.html#slots>`_ for more
        information.
    """

    # TODO: Doing this _state/__getstate__/__setstate__ dance is
    #       necessary to fix issues #186 and #203. But there must be
    #       some more elegant solution. So in the long run, either this,
    #       or dump/restore should be refactored so that storing the
    #       initialization arguments is not necessary.
    #       The culprit seems to be that inputs/outputs are actually
    #       stored in the `_Edge` class and pickle can't make that jump.
    #       But more sophisticated research and minimal test cases are
    #       needed to confirm that.

    registry = None
    __slots__ = [
            "__weakref__", "_label", "_state", "_in_edges", "_inputs",
            "_outputs"]

    def __init__(self, *args, **kwargs):
        self.__setstate__((args, kwargs))
        self.register()

    def register(self):
        if (    __class__.registry is not None and
                not getattr(self, "_delay_registration_", False)):
            __class__.registry.add(self)

    def __getstate__(self):
        return self._state

    def __setstate__(self, state):
        self._state = state
        args, kwargs = state
<<<<<<< HEAD
        self._inputs = Inputs(self)
        self._outputs = Outputs(self)
=======
        args = list(args)
        args.reverse
>>>>>>> b368df55
        for optional in ['label']:
            if optional in kwargs:
                if args:
                    raise(TypeError((
                        "{}.__setstate__()\n"
                        "  (which usally means __init__())\n"
                        "  got multiple values for argument '{}'")
                        .format(type(self), optional)))
                setattr(self, '_' + optional, kwargs[optional])
<<<<<<< HEAD
        self._in_edges = set()
=======
            else:
                if args:
                    setattr(self, '_' + optional, args.pop())
>>>>>>> b368df55
        for i in kwargs.get('inputs', {}):
            assert isinstance(i, Node), \
                   "Input {} of {} not a Node, but a {}."\
                   .format(i, self, type(i))
            self._in_edges.add(i)
            try:
                flow = kwargs['inputs'].get(i)
            except AttributeError:
                flow = None
            edge = globals()['Edge'].from_object(flow)
            edge.input=i
            edge.output=self
        for o in kwargs.get('outputs', {}):
            assert isinstance(o, Node), \
                   "Output {} of {} not a Node, but a {}."\
                   .format(o, self, type(o))
            try:
                flow = kwargs['outputs'].get(o)
            except AttributeError:
                flow = None
            edge = globals()['Edge'].from_object(flow)
            edge.input = self
            edge.output = o

        """
        This could be slightly more efficient than the loops above, but doesn't
        play well with the assertions:

        inputs = kwargs.get('inputs', {})
        self.in_edges = {
                Edge(input=i, output=self,
                    flow=None if not isinstance(inputs, MM) else inputs[i])
                for i in inputs}

        outputs = kwargs.get('outputs', {})
        self.out_edges = {
                Edge(input=self, output=o,
                    flow=None if not isinstance(outputs, MM) else outputs[o])
                for o in outputs}
        self.edges = self.in_edges.union(self.out_edges)
        """

    def __eq__(self, other):
        return id(self) == id(other)

    def __lt__(self, other):
        if other is None:
            return False
        return self.label < other.label

    def __hash__(self):
        return hash(self.label)

    def __str__(self):
        return str(self.label)

    def __repr__(self):
        return repr("<{0.__module__}.{0.__name__}: {1!r}>"
                    .format(type(self), self.label))

    @property
    def label(self):
        """ object :
        If this node was given a `label` on construction, this
        attribute holds the actual object passed as a parameter. Otherwise
        :py:`node.label` is a synonym for :py:`str(node)`.
        """
        return (self._label if hasattr(self, "_label")
                else "<{} #0x{:x}>".format(type(self).__name__, id(self)))

    @label.setter
    def label(self, label):
        self._label = label

    @property
    def inputs(self):
        """ dict:
        Dictionary mapping input :class:`Nodes <Node>` :obj:`n` to
        :class:`Edge`s from :obj:`n` into :obj:`self`.
        If :obj:`self` is an :class:`Edge`, returns a dict containing the
        :class:`Edge`'s single input node as the key and the flow as the value.
        """
        return self._inputs

    @property
    def outputs(self):
        """ dict:
        Dictionary mapping output :class:`Nodes <Node>` :obj:`n` to
        :class:`Edges` from :obj:`self` into :obj:`n`.
        If :obj:`self` is an :class:`Edge`, returns a dict containing the
        :class:`Edge`'s single output node as the key and the flow as the value.
        """
        return self._outputs


class Edge(Node):
    """ :class:`Bus`es/:class:`Component`s are always connected by an :class:`Edge`.

    :class:`Edge`s connect a single non-:class:`Edge` Node with another. They
    are directed and have a (sequence of) value(s) attached to them so they can
    be used to represent a flow from a source/an input to a target/an output.

    Parameters
    ----------
    input, output: :class:`Bus` or :class:`Component`, optional
    flow, values: object, optional
        The (list of) object(s) representing the values flowing from this
        edge's input into its output. Note that these two names are aliases of
        each other, so `flow` and `values` are mutually exclusive.

    Note that all of these parameters are also set as attributes with the same
    name.
    """
    Label = NT("Edge", ['input', 'output'])
    def __init__(self, input=None, output=None, flow=None, values=None,
            **kwargs):
        if flow is not None and values is not None:
            raise ValueError(
                    "`Edge`'s `flow` and `values` keyword arguments are " +
                    "aliases of each other, so they're mutually exclusive.\n" +
                    "You supplied:\n"+
                    "    `flow`  : {}".format(flow) +
                    "    `values`: {}".format(values) +
                    "\nChoose one.")
        if input is None or output is None:
            self._delay_registration_ = True
        super().__init__(label=Edge.Label(input, output))
        self.values = values if values is not None else flow
        if input is not None and output is not None:
            input.outputs[output] = self

    @classmethod
    def from_object(klass, o):
        """ Creates an `Edge` instance from a single object.

        This method inspects its argument and does something different
        depending on various cases:

          * If `o` is an instance of `Edge`, `o` is returned unchanged.
          * If `o` is a `Mapping`, the instance is created by calling
            `klass(**o)`,
          * In all other cases, `o` will be used as the `values` keyword
            argument to `Edge`s constructor.
        """
        if isinstance(o, Edge):
            return o
        elif isinstance(o, Mapping):
            return klass(**o)
        else:
            return Edge(values=o)

    @property
    def flow(self):
        return self.values

    @flow.setter
    def flow(self, values):
        self.values = values

    @property
    def input(self):
        return self.label.input

    @input.setter
    def input(self, i):
        old_input = self.input
        self.label = Edge.Label(i, self.label.output)
        if old_input is None and i is not None and self.output is not None:
            del self._delay_registration_
            self.register()
            i.outputs[self.output] = self

    @property
    def output(self):
        return self.label.output

    @output.setter
    def output(self, o):
        old_output = self.output
        self.label = Edge.Label(self.label.input, o)
        if old_output is None and o is not None and self.input is not None:
            del self._delay_registration_
            if __class__.registry is not None:
                __class__.registry.add(self)
            o.inputs[self.input] = self


class Bus(Node):
    pass


class Component(Node):
    pass


class Sink(Component):
    pass


class Source(Component):
    pass


class Transformer(Component):
    pass


# TODO: Adhere to PEP 0257 by listing the exported classes with a short
#       summary.
class Entity:
    r"""
    The most abstract type of vertex in an energy system graph. Since each
    entity in an energy system has to be uniquely identifiable and
    connected (either via input or via output) to at least one other
    entity, these properties are collected here so that they are shared
    with descendant classes.

    Parameters
    ----------
    uid : string or tuple
        Unique component identifier of the entity.
    inputs : list
        List of Entities acting as input to this Entity.
    outputs : list
        List of Entities acting as output from this Entity.
    geo_data : shapely.geometry object
        Geo-spatial data with informations for location/region-shape. The
        geometry can be a polygon/multi-polygon for regions, a line fore
        transport objects or a point for objects such as transformer sources.

    Attributes
    ----------
    registry: :class:`EnergySystem <oemof.core.energy_system.EnergySystem>`
        The central registry keeping track of all :class:`Node's <Node>`
        created. If this is `None`, :class:`Node` instances are not
        kept track of. Assign an :class:`EnergySystem
        <oemof.core.energy_system.EnergySystem>` to this attribute to have it
        become the a :class:`node <Node>` registry, i.e. all :class:`nodes
        <Node>` created are added to its :attr:`nodes
        <oemof.core.energy_system.EnergySystem.nodes>`
        property on construction.
    """
    optimization_options = {}

    registry = None

    def __init__(self, **kwargs):
        # TODO: @Günni:
        # add default argument values to docstrings (if it's possible).
        self.uid = kwargs["uid"]
        self.inputs = kwargs.get("inputs", [])
        self.outputs = kwargs.get("outputs", [])
        for e_in in self.inputs:
            if self not in e_in.outputs:
                e_in.outputs.append(self)
        for e_out in self.outputs:
            if self not in e_out.inputs:
                e_out.inputs.append(self)
        self.geo_data = kwargs.get("geo_data", None)
        self.regions = []
        self.add_regions(kwargs.get('regions', []))
        if __class__.registry is not None:
            __class__.registry.add(self)

        # TODO: @Gunni Yupp! Add docstring.
    def add_regions(self, regions):
        """Add regions to self.regions
        """
        self.regions.extend(regions)
        for region in regions:
            if self not in region.entities:
                region.entities.append(self)

    def __str__(self):
        # TODO: @Günni: Unused privat method. No Docstring.
        return "<{0} #{1}>".format(type(self).__name__, self.uid)


@contextmanager
def registry_changed_to(r):
    """ Override registry during execution of a block and restore it afterwards.
    """
    backup = Node.registry
    Node.registry = None
    yield
    Node.registry = backup


def temporarily_modifies_registry(function):
    """ Backup registry before and restore it after execution of `function`.
    """
    def result(*xs, **ks):
        with registry_disabled():
            return f(*xs, **ks)
    return result<|MERGE_RESOLUTION|>--- conflicted
+++ resolved
@@ -144,13 +144,10 @@
     def __setstate__(self, state):
         self._state = state
         args, kwargs = state
-<<<<<<< HEAD
+        args = list(args)
+        args.reverse
         self._inputs = Inputs(self)
         self._outputs = Outputs(self)
-=======
-        args = list(args)
-        args.reverse
->>>>>>> b368df55
         for optional in ['label']:
             if optional in kwargs:
                 if args:
@@ -160,13 +157,10 @@
                         "  got multiple values for argument '{}'")
                         .format(type(self), optional)))
                 setattr(self, '_' + optional, kwargs[optional])
-<<<<<<< HEAD
-        self._in_edges = set()
-=======
             else:
                 if args:
                     setattr(self, '_' + optional, args.pop())
->>>>>>> b368df55
+        self._in_edges = set()
         for i in kwargs.get('inputs', {}):
             assert isinstance(i, Node), \
                    "Input {} of {} not a Node, but a {}."\
