--- conflicted
+++ resolved
@@ -34,22 +34,12 @@
         # Doing imports at runtime is generally frowned upon, but should work
         # for now. See the TODO in :func:`constraint_grouping
         # <oemof.solph.groupings.constraint_grouping>` for more information.
-<<<<<<< HEAD
-        from . import GROUPINGS
-        from .components import component_grouping
-        from .custom import custom_grouping
-        kwargs['groupings'] = (GROUPINGS +
-                               [component_grouping] +
-                               [custom_grouping] +
-                               kwargs.get('groupings', []))
-=======
         from oemof.solph.groupings import GROUPINGS
         from oemof.solph.components import component_grouping
         from oemof.solph.custom import custom_component_grouping
         kwargs['groupings'] = (
             GROUPINGS + [component_grouping] + [custom_component_grouping] +
             kwargs.get('groupings', []))
->>>>>>> fafda640
         super().__init__(**kwargs)
 
 
