--- conflicted
+++ resolved
@@ -1,6 +1,6 @@
 # -*- coding: utf-8 -
 
-"""This module is designed to hold custom components with their classes and
+""" This module is designed to hold custom components with their classes and
 associated individual constraints (blocks) and groupings. Therefore this
 module holds the class definition and the block directly located by each other.
 """
@@ -14,13 +14,9 @@
                            Expression, BuildAction)
 
 from oemof import network
-<<<<<<< HEAD
 from oemof.solph import Transformer as solph_Transformer
 from oemof.solph import sequence as solph_sequence
 from oemof.solph import Investment
-=======
-from oemof import solph
->>>>>>> dcec2391
 
 
 # ------------------------------------------------------------------------------
@@ -121,7 +117,6 @@
         self.nominal_output_capacity_ratio = kwargs.get(
             'nominal_output_capacity_ratio', None)
         self.initial_capacity = kwargs.get('initial_capacity')
-<<<<<<< HEAD
         self.capacity_loss = solph_sequence(kwargs.get('capacity_loss', 0))
         self.inflow_conversion_factor = solph_sequence(
             kwargs.get(
@@ -131,17 +126,6 @@
                 'outflow_conversion_factor', 1))
         self.capacity_max = solph_sequence(kwargs.get('capacity_max', 1))
         self.capacity_min = solph_sequence(kwargs.get('capacity_min', 0))
-=======
-        self.capacity_loss = solph.sequence(kwargs.get('capacity_loss', 0))
-        self.inflow_conversion_factor = solph.sequence(
-            kwargs.get(
-                'inflow_conversion_factor', 1))
-        self.outflow_conversion_factor = solph.sequence(
-            kwargs.get(
-                'outflow_conversion_factor', 1))
-        self.capacity_max = solph.sequence(kwargs.get('capacity_max', 1))
-        self.capacity_min = solph.sequence(kwargs.get('capacity_min', 0))
->>>>>>> dcec2391
         self.fixed_costs = kwargs.get('fixed_costs')
         self.investment = kwargs.get('investment')
 
@@ -168,8 +152,8 @@
                 flow.nominal_value = (self.nominal_input_capacity_ratio *
                                       self.nominal_capacity)
             if self.investment:
-                if not isinstance(flow.investment, solph.Investment):
-                    flow.investment = solph.Investment()
+                if not isinstance(flow.investment, Investment):
+                    flow.investment = Investment()
 
         # Check output flows
         for flow in self.outputs.values():
@@ -183,8 +167,8 @@
                 flow.nominal_value = (self.nominal_output_capacity_ratio *
                                       self.nominal_capacity)
             if self.investment:
-                if not isinstance(flow.investment, solph.Investment):
-                    flow.investment = solph.Investment()
+                if not isinstance(flow.investment, Investment):
+                    flow.investment = Investment()
 
 # ------------------------------------------------------------------------------
 # End of generic storage component
@@ -603,11 +587,7 @@
         self.fuel_input = kwargs.get('fuel_input')
         self.electrical_output = kwargs.get('electrical_output')
         self.heat_output = kwargs.get('heat_output')
-<<<<<<< HEAD
         self.Beta = solph_sequence(kwargs.get('Beta'))
-=======
-        self.Beta = solph.sequence(kwargs.get('Beta'))
->>>>>>> dcec2391
         self.back_pressure = kwargs.get('back_pressure')
         self.fixed_costs = kwargs.get('fixed_costs')
         self._alphas = None
@@ -869,11 +849,7 @@
 # Start of ExtractionTurbineCHP component
 # ------------------------------------------------------------------------------
 
-<<<<<<< HEAD
 class ExtractionTurbineCHP(solph_Transformer):
-=======
-class ExtractionTurbineCHP(solph.Transformer):
->>>>>>> dcec2391
     r"""
     A CHP with an extraction turbine in a linear model. For more options see
     the :class:`~oemof.solph.components.GenericCHP` class.
@@ -898,10 +874,7 @@
 
     Examples
     --------
-<<<<<<< HEAD
     >>> from oemof import solph
-=======
->>>>>>> dcec2391
     >>> bel = solph.Bus(label='electricityBus')
     >>> bth = solph.Bus(label='heatBus')
     >>> bgas = solph.Bus(label='commodityBus')
@@ -921,11 +894,7 @@
     def __init__(self, conversion_factor_full_condensation, *args, **kwargs):
         super().__init__(*args, **kwargs)
         self.conversion_factor_full_condensation = {
-<<<<<<< HEAD
             k: solph_sequence(v) for k, v in
-=======
-            k: solph.sequence(v) for k, v in
->>>>>>> dcec2391
             conversion_factor_full_condensation.items()}
 
 
@@ -1152,10 +1121,10 @@
 
 def component_grouping(node):
     if isinstance(node, GenericStorage) and isinstance(node.investment,
-                                                       solph.Investment):
+                                                       Investment):
         return GenericInvestmentStorageBlock
     if isinstance(node, GenericStorage) and not isinstance(node.investment,
-                                                           solph.Investment):
+                                                           Investment):
         return GenericStorageBlock
     if isinstance(node, GenericCHP):
         return GenericCHPBlock
