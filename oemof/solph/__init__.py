"""


"""
from oemof.solph.network import (Sink, Source, LinearTransformer, Storage, Bus,
<<<<<<< HEAD
                                 Flow, EnergySystem, LinearN1Transformer)
=======
                                 Flow, EnergySystem,
                                 VariableFractionTransformer)
>>>>>>> c7d0cdfc
from oemof.solph.models import OperationalModel
from oemof.solph.groupings import GROUPINGS
from oemof.solph.options import (Investment, BinaryFlow, DiscreteFlow)
from oemof.solph.inputlib.csv_tools import NodesFromCSV<|MERGE_RESOLUTION|>--- conflicted
+++ resolved
@@ -3,12 +3,9 @@
 
 """
 from oemof.solph.network import (Sink, Source, LinearTransformer, Storage, Bus,
-<<<<<<< HEAD
-                                 Flow, EnergySystem, LinearN1Transformer)
-=======
-                                 Flow, EnergySystem,
+                                 Flow, EnergySystem, LinearN1Transformer,
                                  VariableFractionTransformer)
->>>>>>> c7d0cdfc
+
 from oemof.solph.models import OperationalModel
 from oemof.solph.groupings import GROUPINGS
 from oemof.solph.options import (Investment, BinaryFlow, DiscreteFlow)
