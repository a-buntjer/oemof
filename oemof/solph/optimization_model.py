"""

@contact Simon Hilpert (simon.hilpert@fh-flensburg.de)
"""
import pyomo.environ as po
import logging
try:
    import variables as var
    import linear_mixed_integer_constraints as milc
    import linear_constraints as lc
    import predefined_objectives as predefined_objectives
    import objective_expressions as objfuncexprs
    from oemof.core.network.entities import Bus, Component
    from oemof.core.network.entities import components as cp
except:
    from . import variables as var
    from . import linear_mixed_integer_constraints as milc
    from . import linear_constraints as lc
    from . import predefined_objectives as predefined_objectives
    from . import objective_expressions as objfuncexprs
    from ..core.network.entities import Bus, Component
    from ..core.network.entities import components as cp


class OptimizationModel(po.ConcreteModel):
    """Create Pyomo model of the energy system.

    Parameter
    ----------
    entities : list with all entity objects
    timesteps : list with all timesteps as integer values
    options : nested dictionary with options to set.

    """

    # TODO Cord: Take "next(iter(self.dict.values()))" where the first value of
    #            dict has to be selected
    def __init__(self, energysystem):
        super().__init__()

        self.entities = energysystem.entities
        self.timesteps = energysystem.simulation.timesteps

        self.objective_name = energysystem.simulation.objective_name

        self.T = po.Set(initialize=self.timesteps, ordered=True)
        # calculate all edges ([('coal', 'pp_coal'),...])
        self.components = [e for e in self.entities
                           if isinstance(e, Component)]
        self.all_edges = self.edges(self.components)
        var.add_continuous(model=self, edges=self.all_edges)

        # list with all necessary classes
        component_classes = (cp.Transformer.__subclasses__() +
                             cp.Sink.__subclasses__() +
                             cp.Source.__subclasses__() +
                             cp.Transport.__subclasses__())


        self.I = {c.uid: c.inputs[0].uid for c in self.components
                  if not isinstance(c, cp.Source)}
        self.O = {c.uid: [o.uid for o in c.outputs[:]] for c in self.components
                  if not isinstance(c, cp.Sink)}

        # set attributes lists per class with objects and uids for opt model
        for cls in component_classes:
            objs = [e for e in self.entities if isinstance(e, cls)]
            # "call" methods to add the constraints opt. problem
            if objs:
                uids = [e.uid for e in objs]
                # add pyomo block per cls to OptimizationModel instance
                block = po.Block()
                block.uids = po.Set(initialize=uids)
                block.indexset = po.Set(initialize=block.uids*self.T)
                block.objs = objs
                block.optimization_options = cls.optimization_options
                self.add_component(cls.lower_name, block)
                getattr(self, cls.lower_name + '_assembler')(block=block)


        # add bus block
        block = po.Block()
        # get all bus objects
        block.objs = [e for e in self.entities if isinstance(e, Bus)]
        block.uids = [e.uid for e in block.objs]
        self.bus_assembler(block)
        self.add_component('bus', block)

        # create objective function
        if self.objective_name is None:
            raise ValueError('No objective name defined!')

        self.objective_assembler(objective_name=self.objective_name)


    def bus_assembler(self, block):
        """ Method creates bus balance for all buses.

        The bus model creates all full balance around the energy buses using
        the :func:`lc.generic_bus_constraint` function.
        Additionally it sets constraints to model limits over the timehorizon
        for resource buses using :func:`lc.generic_limit`

        Parameters
        ----------
        self : pyomo.ConcreteModel
        """

        # slack variables that assures a feasible problem
        # get uids for busses that allow excess
        block.excess_uids = [b.uid for b in block.objs if b.excess == True]
        # get uids for busses that allow shortage
        block.shortage_uids = [b.uid for b in block.objs if b.shortage == True]

        # create variables for 'slack' of shortage and excess
        if block.excess_uids:
            block.excess_slack = po.Var(block.excess_uids,
                                        self.timesteps,
                                        within=po.NonNegativeReals)
        if block.shortage_uids:
            block.shortage_slack = po.Var(block.shortage_uids,
                                          self.timesteps,
                                          within=po.NonNegativeReals)

        print('Creating bus balance constraints ...')
        # bus balance constraint for energy bus objects
        lc.add_bus_balance(self, block, balance_type="==")

        # set limits for buses
        lc.add_global_output_limit(self, block)

    def default_assembler(self, block):
        """ Method for setting optimization model objects for blocks

        Parameter
        ----------
        self : OptimizationModel() instance
        block : SimpleBlock()
        """

        if block.optimization_options['investment']() == True and \
                           block.optimization_options['milp_constr']() == True:
            raise ValueError('Component can not be modeled with milp-constr ' +
                             'in investment mode!')
        # add additional variables (investment mode)
        if block.optimization_options['investment']() == True:
            add_out_limit = {obj.uid: obj.add_out_limit
                                for obj in block.objs}
            def add_out_bound_rule(block, e):
               return (0, add_out_limit[e])
            block.add_out = po.Var(block.uids, within=po.NonNegativeReals,
                                   bounds=add_out_bound_rule)

        for option in block.optimization_options:
            if option == 'objective':
                pass
            else:
                block.optimization_options[option]()

    def simple_transformer_assembler(self, block):
        """ Method containing the constraints functions for simple
        transformer components.

        Constraints are selected by the `optimization_options` variable of
        transformer.Simple().


        Parameter
        ----------
        self : OptimizationModel() instance
        block : SimpleBlock()

        Returns
        -------
        self : OptimizationModel() instance
        """
        # TODO: This should be dependent on objs classes not fixed if assembler
        # method is used by another assemlber method...

        def linear_constraints():
            lc.add_simple_io_relation(self, block)
            var.set_bounds(self, block, side='output')
        def objective_function_expressions():
            objfuncexprs.add_opex_var(self, block, ref='output')
            objfuncexprs.add_opex_fix(self, block, ref='output')
            objfuncexprs.add_input_costs(self, block)
            objfuncexprs.add_revenues(self, block)
        def mixed_integer_linear_constraints():
            return False
        def investment():
            return False

        default_optimization_options = {
            'linear_constr': linear_constraints,
            'milp_constr' : mixed_integer_linear_constraints,
            'objective' : objective_function_expressions,
            'investment': investment}

        if not block.optimization_options:
            block.optimization_options = default_optimization_options

<<<<<<< HEAD
        if (block.optimization_options.get('investment', False) and
            block.optimization_options['milp_constr']()):
            raise ValueError('Component can not be modeled with milp-constr ' +
                             'in investment mode!\n' +
                             'Please change `optimization_options`')

        if block.optimization_options.get('investment', False):
            block.add_out = po.Var(block.uids, within=po.NonNegativeReals)

        for option in block.optimization_options:
            if not option == 'investment':
                block.optimization_options[option]()
=======
        self.default_assembler(block)
>>>>>>> 2d4ac5cd


    def simple_chp_assembler(self, block):
        """ Method grouping the constraints for simple chp components.

        The method uses the simple_transformer_assembler() method. The
        optimization_options comes from the transfomer.CHP()

        Parameters
        ----------
        self : OptimizationModel() instance
        block : SimpleBlock()

        Returns
        -------
        self : OptimizationModel() instance
        """
        def linear_constraints():
            lc.add_simple_io_relation(self, block)
            lc.add_simple_chp_relation(self, block)
            var.set_bounds(self, block, side='output')
        def objective_function_expressions():
            objfuncexprs.add_opex_var(self, block, ref='output')
            objfuncexprs.add_opex_fix(self, block, ref='output')
            objfuncexprs.add_input_costs(self, block)
            objfuncexprs.add_revenues(self, block)
        def mixed_integer_linear_constraints():
<<<<<<< HEAD
           return False

=======
            return False
        def investment():
            return False
>>>>>>> 2d4ac5cd
        default_optimization_options = {
            'linear_constr': linear_constraints,
            'milp_constr' : mixed_integer_linear_constraints,
            'objective' : objective_function_expressions,
            'investment': investment}

        if block.optimization_options == {}:
            block.optimization_options = default_optimization_options
        else:
            block.optimization_options = block.optimization_options

        # simple_transformer assebmler for in-out relation, pmin,.. etc.
        self.default_assembler(block)

    def simple_extraction_chp_assembler(self, block):
        """Method grouping the constraints for simple chp components.

        Parameters
        ----------
        self : OptimizationModel() instance
        block : SimpleBlock()

        Returns
        -------
        self : OptimizationModel() instance
        """
        def linear_constraints():
            lc.add_simple_extraction_chp_relation(self, block)
            var.set_bounds(self, block, side='output')
            var.set_bounds(self, block, side='input')
        def objective_function_expressions():
            objfuncexprs.add_opex_var(self, block, ref='output')
            objfuncexprs.add_opex_fix(self, block, ref='output')
            objfuncexprs.add_input_costs(self, block)
            objfuncexprs.add_revenues(self, block)
        def mixed_integer_linear_constraints():
<<<<<<< HEAD
           return False
=======
            return False
        def investment():
            return False
>>>>>>> 2d4ac5cd

        default_optimization_options = {
            'linear_constr': linear_constraints,
            'milp_constr' : mixed_integer_linear_constraints,
            'objective' : objective_function_expressions,
            'investment': investment}

        if not block.optimization_options:
            block.optimization_options = default_optimization_options

        # simple_transformer assebmler for in-out relation, pmin,.. etc.
        self.default_assembler(block)


    def fixed_source_assembler(self, block):
        """Method containing the constraints for
        fixed sources.

        Parameters
        ----------
        self : OptimizationModel() instance
        block : SimpleBlock()

        Returns
        -------
        self : OptimizationModel() instance
        """
        def linear_constraints():
            lc.add_fixed_source(self, block)
        def objective_function_expressions():
            objfuncexprs.add_opex_var(self, block, ref='output')
            objfuncexprs.add_opex_fix(self, block, ref='output')
        def mixed_integer_linear_constraints():
<<<<<<< HEAD
=======
            return False
        def investment():
>>>>>>> 2d4ac5cd
           return False

        default_optimization_options = {
            'linear_constr': linear_constraints,
            'milp_constr' : mixed_integer_linear_constraints,
            'objective' : objective_function_expressions,
            'investment': investment}

        if not block.optimization_options:
            block.optimization_options = default_optimization_options

        # simple_transformer assebmler for in-out relation, pmin,.. etc.
        self.default_assembler(block)


    def dispatch_source_assembler(self, block):
        """Method containing the constraints for dispatchable sources.

        Parameters
        ----------
        self : OptimizationModel() instance
        block : SimpleBlock()

        Returns
        -------
        self : OptimizationModel() instance
        """
        def linear_constraints():
            lc.add_dispatch_source(self, block)
        def objective_function_expressions():
            objfuncexprs.add_opex_var(self, block, ref='output')
            objfuncexprs.add_opex_fix(self, block, ref='output')
            objfuncexprs.add_curtailment_costs(self, block)
        def mixed_integer_linear_constraints():
            return False
        def investment():
            return False

        default_optimization_options = {
            'linear_constr': linear_constraints,
            'milp_constr' : mixed_integer_linear_constraints,
            'objective' : objective_function_expressions,
            'investment': investment}

        if not block.optimization_options:
            block.optimization_options = default_optimization_options

<<<<<<< HEAD
        if block.optimization_options.get('investment', False):
=======
        if block.optimization_options.get['investment']() == True:
>>>>>>> 2d4ac5cd
            raise ValueError('Dispatch source investment is not possible')

        # simple_transformer assebmler for in-out relation, pmin,.. etc.
        self.default_assembler(block)


    def simple_sink_assembler(self, block):
        """Method containing the constraints for simple sinks

        Simple sinks are modeled with a fixed output value set for the
        variable of the output.

        Parameters
        ----------
        self : OptimizationModel() instance
        block : SimpleBlock()

        Returns
        -------
        self : OptimizationModel() instance
        """
        var.set_fixed_sink_value(self, block)


    def commodity_assembler(self, block):
        """Method containing the constraints for commodity

        Comoodity are modeled with a fixed output value set for the
        variable of the output.

        Parameters
        ----------
        self : OptimizationModel() instance
        block : SimpleBlock()

        Returns
        -------
        self : OptimizationModel() instance
        """
        lc.add_global_output_limit(self, block)

    def simple_storage_assembler(self, block):
        """Simple storage assembler containing the constraints for simple
        storage components.

         Parameters
        ----------
        self : OptimizationModel() instance
        block : SimpleBlock()

        Returns
        -------
        self : OptimizationModel() instance
        """
        # add capacity variable
        block.cap = po.Var(block.uids, self.timesteps,
                           within=po.NonNegativeReals)

        def linear_constraints():
            lc.add_storage_balance(self, block)
            var.set_storage_cap_bounds(self, block)
<<<<<<< HEAD
            if not block.optimization_options.get('investment', False):
=======
            if block.optimization_options['investment']() == False:
>>>>>>> 2d4ac5cd
                var.set_bounds(self, block, side='output')
                var.set_bounds(self, block, side='input')
            else:
                lc.add_storage_charge_discharge_limits(self, block)
        def objective_function_expressions():
            objfuncexprs.add_opex_var(self, block, ref='output')
            objfuncexprs.add_opex_fix(self, block, ref='capacity')
        def mixed_integer_linear_constraints():
<<<<<<< HEAD
           return False
=======
            return False
        def investment():
            return False
>>>>>>> 2d4ac5cd

        default_optimization_options = {
            'linear_constr': linear_constraints,
            'milp_constr' : mixed_integer_linear_constraints,
            'objective' : objective_function_expressions,
            'investment': investment}

        if block.optimization_options:
            default_optimization_options.update(block.optimization_options)
        block.optimization_options = default_optimization_options

<<<<<<< HEAD
        if block.optimization_options.get('investment', False):
=======
        if block.optimization_options['investment']() == True:
>>>>>>> 2d4ac5cd
            block.add_cap = po.Var(block.uids, within=po.NonNegativeReals)


        # simple_transformer assebmler for in-out relation, pmin,.. etc.
        self.default_assembler(block)




    def simple_transport_assembler(self, block):
        """Simple transport assembler grouping the constraints
        for simple transport components

        The method uses the simple_transformer_assembler() method.

        Parameters
        ----------
        self : OptimizationModel() instance
        block : SimpleBlock()

        Returns
        -------
        self : OptimizationModel() instance
        """

        # input output relation for simple transport
        lc.add_simple_io_relation(self, block)
        # bounds
        var.set_bounds(self, block, side='output')

    def objective_assembler(self, objective_name="minimize_costs"):
        """ calls functions to add predefined objective functions

        """
        print('Creating predefined objective with name:', objective_name)
        if objective_name == 'minimize_costs':
            predefined_objectives.minimize_cost(self)
        if objective_name == 'uc_minimize_costs':
            predefined_objectives.minimize_cost(self)


    def solve(self, solver='glpk', solver_io='lp', debug=False,
              duals=False, **kwargs):
        """ Method that takes care of the communication with the solver
        to solve the optimization model

        Parameters
        ----------

        self : pyomo.ConcreteModel
        solver str: solver to be used e.g. 'glpk','gurobi','cplex'
        solver_io str: str that defines the solver interaction
        (file or interface) 'lp','nl','python'
        **kwargs: other arguments for the pyomo.opt.SolverFactory.solve()
        method

        Returns
        -------
        self : solved pyomo.ConcreteModel() instance
        """

        from pyomo.opt import SolverFactory
        # Create a 'dual' suffix component on the instance
        # so the solver plugin will know which suffixes to collect
        if duals is True:
            # dual variables (= shadow prices)
            self.dual = po.Suffix(direction=po.Suffix.IMPORT)
            # reduced costs
            self.rc = po.Suffix(direction=po.Suffix.IMPORT)
        # write lp-file
        if debug == True:
            self.write('problem.lp',
                       io_options={'symbolic_solver_labels': True})
            # print instance
            # instance.pprint()

        # solve instance
        opt = SolverFactory(solver, solver_io=solver_io)
        # store results
        results = opt.solve(self, **kwargs)
        if debug == True:
            if (results.solver.status == "ok") and \
               (results.solver.termination_condition == "optimal"):
                # Do something when the solution in optimal and feasible
                self.solutions.load_from(results)

            elif (results.solver.termination_condition == "infeasible"):
                print("Model is infeasible",
                      "Solver Status: ", results.solver.status)
            else:
                # Something else is wrong
                print("Solver Status: ", results.solver.status, "\n"
                      "Termination condition: ",
                      results.solver.termination_condition)

    def edges(self, components):
        """Method that creates a list with all edges for the objects in
        components.

        Parameters
        ----------
        self :
        components : list of component objects

        Returns
        -------
        edges : list with tupels that represent the edges
        """

        edges = []
        # create a list of tuples
        # e.g. [('coal', 'pp_coal'), ('pp_coal', 'b_el'),...]
        for c in components:
            for i in c.inputs:
                ei = (i.uid, c.uid)
                edges.append(ei)
            for o in c.outputs:
                ej = (c.uid, o.uid)
                edges.append(ej)
        return(edges)<|MERGE_RESOLUTION|>--- conflicted
+++ resolved
@@ -138,23 +138,22 @@
         block : SimpleBlock()
         """
 
-        if block.optimization_options['investment']() == True and \
-                           block.optimization_options['milp_constr']() == True:
+        if (block.optimization_options['investment']() and
+            block.optimization_options['milp_constr']()):
             raise ValueError('Component can not be modeled with milp-constr ' +
-                             'in investment mode!')
+                             'in investment mode!\n' +
+                             'Please change `optimization_options`')
         # add additional variables (investment mode)
-        if block.optimization_options['investment']() == True:
+        if block.optimization_options['investment']():
             add_out_limit = {obj.uid: obj.add_out_limit
-                                for obj in block.objs}
+                             for obj in block.objs}
             def add_out_bound_rule(block, e):
                return (0, add_out_limit[e])
             block.add_out = po.Var(block.uids, within=po.NonNegativeReals,
                                    bounds=add_out_bound_rule)
 
         for option in block.optimization_options:
-            if option == 'objective':
-                pass
-            else:
+            if not option == 'objective':
                 block.optimization_options[option]()
 
     def simple_transformer_assembler(self, block):
@@ -199,22 +198,7 @@
         if not block.optimization_options:
             block.optimization_options = default_optimization_options
 
-<<<<<<< HEAD
-        if (block.optimization_options.get('investment', False) and
-            block.optimization_options['milp_constr']()):
-            raise ValueError('Component can not be modeled with milp-constr ' +
-                             'in investment mode!\n' +
-                             'Please change `optimization_options`')
-
-        if block.optimization_options.get('investment', False):
-            block.add_out = po.Var(block.uids, within=po.NonNegativeReals)
-
-        for option in block.optimization_options:
-            if not option == 'investment':
-                block.optimization_options[option]()
-=======
         self.default_assembler(block)
->>>>>>> 2d4ac5cd
 
 
     def simple_chp_assembler(self, block):
@@ -242,14 +226,9 @@
             objfuncexprs.add_input_costs(self, block)
             objfuncexprs.add_revenues(self, block)
         def mixed_integer_linear_constraints():
-<<<<<<< HEAD
-           return False
-
-=======
             return False
         def investment():
             return False
->>>>>>> 2d4ac5cd
         default_optimization_options = {
             'linear_constr': linear_constraints,
             'milp_constr' : mixed_integer_linear_constraints,
@@ -286,13 +265,9 @@
             objfuncexprs.add_input_costs(self, block)
             objfuncexprs.add_revenues(self, block)
         def mixed_integer_linear_constraints():
-<<<<<<< HEAD
-           return False
-=======
             return False
         def investment():
             return False
->>>>>>> 2d4ac5cd
 
         default_optimization_options = {
             'linear_constr': linear_constraints,
@@ -326,12 +301,9 @@
             objfuncexprs.add_opex_var(self, block, ref='output')
             objfuncexprs.add_opex_fix(self, block, ref='output')
         def mixed_integer_linear_constraints():
-<<<<<<< HEAD
-=======
             return False
         def investment():
->>>>>>> 2d4ac5cd
-           return False
+            return False
 
         default_optimization_options = {
             'linear_constr': linear_constraints,
@@ -378,11 +350,7 @@
         if not block.optimization_options:
             block.optimization_options = default_optimization_options
 
-<<<<<<< HEAD
-        if block.optimization_options.get('investment', False):
-=======
-        if block.optimization_options.get['investment']() == True:
->>>>>>> 2d4ac5cd
+        if block.optimization_options.get['investment']():
             raise ValueError('Dispatch source investment is not possible')
 
         # simple_transformer assebmler for in-out relation, pmin,.. etc.
@@ -444,11 +412,7 @@
         def linear_constraints():
             lc.add_storage_balance(self, block)
             var.set_storage_cap_bounds(self, block)
-<<<<<<< HEAD
-            if not block.optimization_options.get('investment', False):
-=======
-            if block.optimization_options['investment']() == False:
->>>>>>> 2d4ac5cd
+            if not block.optimization_options['investment']():
                 var.set_bounds(self, block, side='output')
                 var.set_bounds(self, block, side='input')
             else:
@@ -457,13 +421,9 @@
             objfuncexprs.add_opex_var(self, block, ref='output')
             objfuncexprs.add_opex_fix(self, block, ref='capacity')
         def mixed_integer_linear_constraints():
-<<<<<<< HEAD
-           return False
-=======
             return False
         def investment():
             return False
->>>>>>> 2d4ac5cd
 
         default_optimization_options = {
             'linear_constr': linear_constraints,
@@ -475,11 +435,7 @@
             default_optimization_options.update(block.optimization_options)
         block.optimization_options = default_optimization_options
 
-<<<<<<< HEAD
-        if block.optimization_options.get('investment', False):
-=======
-        if block.optimization_options['investment']() == True:
->>>>>>> 2d4ac5cd
+        if block.optimization_options['investment']():
             block.add_cap = po.Var(block.uids, within=po.NonNegativeReals)
 
 
