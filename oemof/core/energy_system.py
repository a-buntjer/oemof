--- conflicted
+++ resolved
@@ -14,12 +14,8 @@
 
 from oemof.core.network import Entity
 from oemof.core.network.entities.components import transports as transport
-<<<<<<< HEAD
-from oemof.groupings import Grouping
+from oemof.groupings import Nodes as Grouping
 from oemof.network import Node
-=======
-from oemof.groupings import Nodes as Grouping
->>>>>>> 5ef3cf76
 from oemof.solph.optimization_model import OptimizationModel as OM
 
 
