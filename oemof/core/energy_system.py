--- conflicted
+++ resolved
@@ -289,10 +289,7 @@
         self.duals = kwargs.get('duals', False)
         self.timesteps = kwargs.get('timesteps')
         self.relaxed = kwargs.get('relaxed', False)
-<<<<<<< HEAD
-=======
         self.fast_build = kwargs.get('fast_build', False),
->>>>>>> c81a758e
         self.solve_kwargs = kwargs.get('solve_kwargs', {})
 
         if self.timesteps is None:
